--- conflicted
+++ resolved
@@ -102,13 +102,6 @@
             assert not (self.max_dims == 0).any()
         self.min_dims = np.full(length, self.bond_dim_min_value, dtype=int)
 
-<<<<<<< HEAD
-    def set_runtime_bonddim(self, bond_dims):
-        self.bond_dim_distribution = BondDimDistri.runtime
-        self.max_dims = np.array(bond_dims)
-
-=======
->>>>>>> 20f71022
     def _threshold_m_trunc(self, sigma: np.ndarray) -> int:
         assert 0 < self.threshold < 1
         # count how many sing vals < trunc
