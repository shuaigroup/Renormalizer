--- conflicted
+++ resolved
@@ -10,29 +10,19 @@
 from renormalizer.utils.qutip_utils import get_clist, get_blist, get_hamiltonian, get_qnidx
 
 
-<<<<<<< HEAD
-
-@pytest.mark.parametrize(
-    "mollist2", (True, False),
-)
-def test_autocorr(mollist2):
+@pytest.mark.parametrize("scheme, mollist2", (
+        [3, False],
+        [4, False],
+        [3, True],
+))
+def test_autocorr(scheme, mollist2):
     ph = Phonon.simple_phonon(Quantity(1), Quantity(1), 2)
     mol = Mol(Quantity(0), [ph])
-    mol_list1 = MolList([mol] * 5, Quantity(1), 3)
+    mol_list1 = MolList([mol] * 5, Quantity(1), scheme)
     if mollist2 == True:
         mol_list = MolList2.MolList_to_MolList2(mol_list1)
     else:
         mol_list = mol_list1
-=======
-@pytest.mark.parametrize("scheme", (
-        3,
-        4,
-))
-def test_autocorr(scheme):
-    ph = Phonon.simple_phonon(Quantity(1), Quantity(1), 2)
-    mol = Mol(Quantity(0), [ph])
-    mol_list = MolList([mol] * 5, Quantity(1), scheme)
->>>>>>> 648fb4ab
     temperature = Quantity(50000, 'K')
     compress_config = CompressConfig(CompressCriteria.fixed, max_bonddim=24)
     evolve_config = EvolveConfig(EvolveMethod.tdvp_ps, adaptive=True, guess_dt=0.5, adaptive_rtol=1e-3)
