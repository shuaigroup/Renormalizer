# -*- coding: utf-8 -*-
# Author: Jiajun Ren <jiajunren0522@gmail.com>

import weakref
import logging
from typing import List, Union

import numpy as np

from renormalizer.mps.backend import np, backend, xp, USE_GPU, xp as xp

logger = logging.getLogger(__name__)


class Matrix:

    _mo_dict = weakref.WeakValueDictionary()  # dummy value

    @classmethod
    def interned(cls, array, is_mpo, dtype):
        new_matrix = cls(array, dtype)
        if is_mpo:
            h = hash(new_matrix)
            old_matrix = cls._mo_dict.get(h, None)
            if old_matrix is not None:
                assert allclose(old_matrix.array, new_matrix.array)
                return old_matrix
            cls._mo_dict[h] = new_matrix
        return new_matrix

    def __init__(self, array, dtype=None, is_full_mpdm=False):
        assert array is not None
        array = asnumpy(array)
        if dtype == backend.real_dtype:
            # forbid unchecked casting
            assert not np.iscomplexobj(array)
        if dtype is None:
            if np.iscomplexobj(array):
                dtype = backend.complex_dtype
            else:
                dtype = backend.real_dtype
        self.array: np.ndarray = np.asarray(array, dtype=dtype)
        self.original_shape = self.array.shape
        self.sigmaqn = None
        self.is_full_mpdm = is_full_mpdm
        backend.running = True

    def __getattr__(self, item):
        # use this way to obtain ``array`` to prevent infinite recursion during multi-processing
        # see https://stackoverflow.com/questions/22781872/python-pickle-got-acycle-recursion-with-getattr
        array = super().__getattribute__("array")
        res = getattr(array, item)
        if isinstance(res, np.ndarray):
            return Matrix(res)
        functiontype = type([].append)
        if isinstance(res, functiontype):

            def wrapped(*args, **kwargs):
                res2 = res(*args, **kwargs)
                if isinstance(res2, np.ndarray):
                    return Matrix(res2)
                return res2

            return wrapped
        return res

    # for debugging purpose (let it shown in debuggers)
    @property
    def dtype(self):
        return self.array.dtype

    def astype(self, dtype):
        assert not (self.dtype == backend.complex_dtype and dtype == backend.real_dtype)
        self.array = np.asarray(self.array, dtype=dtype)
        return self

    def abs(self):
        return self.__class__(np.abs(self.array))

    def norm(self):
        return np.linalg.norm(self.array.flatten())

    # physical indices exclude first and last indices
    @property
    def pdim(self):
        return self.original_shape[1:-1]

    @property
    def pdim_prod(self):
        return np.prod(self.pdim)

    @property
    def bond_dim(self):
        return self.original_shape[0], self.original_shape[-1]

    @property
    def r_combine_shape(self):
        return self.original_shape[0], np.prod(self.original_shape[1:])

    @property
    def l_combine_shape(self):
        return np.prod(self.original_shape[:-1]), self.original_shape[-1]

    def r_combine(self):
        return self.reshape(self.r_combine_shape)

    def l_combine(self):
        return self.reshape(self.l_combine_shape)

    def check_lortho(self, rtol=1e-5, atol=1e-8):
        """
        check L-orthogonal
        """
        tensm = asxp(self.array.reshape([np.prod(self.shape[:-1]), self.shape[-1]]))
        s = tensm.T.conj() @ tensm
        return xp.allclose(s, np.eye(s.shape[0]), rtol=rtol, atol=atol)

    def check_rortho(self, rtol=1e-5, atol=1e-8):
        """
        check R-orthogonal
        """
        tensm = asxp(self.array.reshape([self.shape[0], np.prod(self.shape[1:])]))
        s = tensm @ tensm.T.conj()
        return xp.allclose(s, np.eye(s.shape[0]), rtol=rtol, atol=atol)

    def to_complex(self):
        # `xp.array` always creates new array, so to_complex means copy, which is
        # in accordance with NumPy
<<<<<<< HEAD
        if inplace:
            self.array = np.array(self.array, dtype=backend.complex_dtype)
            return self
        else:
            return np.array(self.array, dtype=backend.complex_dtype)
=======
        return xp.array(self.array, dtype=backend.complex_dtype)
>>>>>>> 729a926c

    def copy(self):
        new = self.__class__(self.array.copy(), self.array.dtype)
        new.original_shape = self.original_shape
        new.sigmaqn = self.sigmaqn
        return new

    def nearly_zero(self):
        if backend.is_32bits:
            atol = 1e-10
        else:
            atol = 1e-20
        return np.allclose(self.array, np.zeros_like(self.array), atol=atol)

    def __hash__(self):
        return hash(self.array.tobytes())

    def __getitem__(self, item):
        res = self.array.__getitem__(item)
        if res.ndim != 0:
            return self.__class__(res)
        else:
            return res

    def __setitem__(self, key, value):
        if isinstance(value, Matrix):
            value = value.array
        self.array[key] = value

    def __add__(self, other):
        if isinstance(other, Matrix):
            other = other.array
        return self.__class__(self.array.__add__(other))

    def __radd__(self, other):
        if isinstance(other, Matrix):
            other = other.array
        return self.__class__(self.array.__radd__(other))

    def __mul__(self, other):
        if isinstance(other, Matrix):
            other = other.array
        return self.__class__(self.array.__mul__(other))

    def __rmul__(self, other):
        if isinstance(other, Matrix):
            other = other.array
        return self.__class__(self.array.__rmul__(other))

    def __truediv__(self, other):
        if isinstance(other, Matrix):
            other = other.array
        return self.__class__(self.array.__truediv__(other))

    def __repr__(self):
        return f"<Matrix at 0x{id(self):x} {self.shape} {self.dtype}>"

    def __str__(self):
        return str(self.array)

    def __float__(self):
        return self.array.__float__()

    def __complex__(self):
        return self.array.__complex__()


def zeros(shape, dtype=None):
    if dtype is None:
        dtype = backend.real_dtype
    return Matrix(np.zeros(shape), dtype=dtype)


def eye(N, M=None, dtype=None):
    if dtype is None:
        dtype = backend.real_dtype
    return Matrix(np.eye(N, M), dtype=dtype)


def ones(shape, dtype=None):
    if dtype is None:
        dtype = backend.real_dtype
    return Matrix(np.ones(shape), dtype=dtype)


def einsum(subscripts, *operands):
    return Matrix(np.einsum(subscripts, *[o.array for o in operands]))


def tensordot(a: Union[Matrix, np.ndarray], b: Union[Matrix, np.ndarray, xp.ndarray], axes) -> xp.ndarray:
    return xp.tensordot(asxp(a), asxp(b), axes)


def moveaxis(a: Matrix, source, destination):
    return Matrix(np.moveaxis(a.array, source, destination))


def vstack(tup):
    return Matrix(np.vstack([m.array for m in tup]))


def dstack(tup):
    return Matrix(np.dstack([m.array for m in tup]))


def concatenate(arrays, axis=None):
    return Matrix(np.concatenate([m.array for m in arrays], axis))


# can only use numpy for now. see gh-cupy-1946
def allclose(a, b, rtol=1.0e-5, atol=1.0e-8):
    if isinstance(a, Matrix):
        a = a.array
    else:
        a = np.asarray(a)
    if isinstance(b, Matrix):
        b = b.array
    else:
        b = np.asarray(b)
    return np.allclose(a, b, rtol=rtol, atol=atol)


def multi_tensor_contract(path, *operands: [List[Union[Matrix, np.ndarray, xp.ndarray]]]):
    """
    ipath[0] is the index of the mat
    ipaht[1] is the contraction index
    oeprands is the arrays

    For example:  in mpompsmat.py
    path = [([0, 1],"fdla, abc -> fdlbc")   ,\
            ([2, 0],"fdlbc, gdeb -> flcge") ,\
            ([1, 0],"flcge, helc -> fgh")]
    outtensor = tensorlib.multi_tensor_contract(path, MPSconj[isite], intensor,
            MPO[isite], MPS[isite])
    """

    operands = list(operands)
    for ipath in path:

        input_str, results_str = ipath[1].split("->")
        input_str = input_str.split(",")
        input_str = [x.replace(" ", "") for x in input_str]
        results_set = set(results_str)
        inputs_set = set(input_str[0] + input_str[1])
        idx_removed = inputs_set - (inputs_set & results_set)

        tmpmat = pair_tensor_contract(
            operands[ipath[0][0]],
            input_str[0],
            operands[ipath[0][1]],
            input_str[1],
            idx_removed,
        )

        for x in sorted(ipath[0], reverse=True):
            del operands[x]

        operands.append(tmpmat)

    return operands[0]


def pair_tensor_contract(
    view_left: Union[Matrix, np.ndarray, xp.ndarray],
    input_left,
    view_right: Union[Matrix, np.ndarray, xp.ndarray],
    input_right,
    idx_removed,
):
    # Find indices to contract over
    left_pos, right_pos = (), ()
    for s in idx_removed:
        left_pos += (input_left.find(s),)
        right_pos += (input_right.find(s),)
    return tensordot(view_left, view_right, axes=(left_pos, right_pos))


def asnumpy(array: Union[np.ndarray, xp.ndarray, Matrix]) -> np.ndarray:
    if array is None:
        return None
    if isinstance(array, Matrix):
        return array.array
    if not USE_GPU:
        assert isinstance(array, np.ndarray)
        return array
    if isinstance(array, np.ndarray):
        return array
    stream = xp.cuda.get_current_stream()
    return xp.asnumpy(array, stream=stream)


def asxp(array: Union[np.ndarray, xp.ndarray, Matrix]) -> xp.ndarray:
    if array is None:
        return None
    if isinstance(array, Matrix):
        array = array.array
    if not USE_GPU:
        assert isinstance(array, np.ndarray)
        return array
    return xp.asarray(array)


class EmptyMatrixError(Exception): pass<|MERGE_RESOLUTION|>--- conflicted
+++ resolved
@@ -126,15 +126,7 @@
     def to_complex(self):
         # `xp.array` always creates new array, so to_complex means copy, which is
         # in accordance with NumPy
-<<<<<<< HEAD
-        if inplace:
-            self.array = np.array(self.array, dtype=backend.complex_dtype)
-            return self
-        else:
-            return np.array(self.array, dtype=backend.complex_dtype)
-=======
-        return xp.array(self.array, dtype=backend.complex_dtype)
->>>>>>> 729a926c
+        return np.array(self.array, dtype=backend.complex_dtype)
 
     def copy(self):
         new = self.__class__(self.array.copy(), self.array.dtype)
