# -*- encoding: utf-8 -*-

import logging
from functools import wraps
from typing import Union, List

import numpy as np
import scipy

from scipy import stats


from renormalizer.model import MolList
from renormalizer.lib import solve_ivp, expm_krylov
from renormalizer.mps import svd_qn
from renormalizer.mps.matrix import (
    multi_tensor_contract,
    ones,
    tensordot,
    Matrix,
    asnumpy,)
from renormalizer.mps.backend import backend, xp
from renormalizer.mps.lib import Environ, updatemps, compressed_sum
from renormalizer.mps.mp import MatrixProduct
from renormalizer.mps.mpo import Mpo
from renormalizer.mps.tdh import mflib
from renormalizer.mps.tdh import unitary_propagation
from renormalizer.utils import (
    Quantity,
    OptimizeConfig,
    CompressCriteria,
    CompressConfig,
    EvolveConfig,
    EvolveMethod,
    sizeof_fmt,
)

logger = logging.getLogger(__name__)


def adaptive_tdvp(fun):
    # evolve t/2 (twice) and t to obtain the O(dt^3) error term in 2nd-order Trotter decomposition
    #J. Chem. Phys. 146, 174107 (2017)

    @wraps(fun)
    def f(self: "Mps", mpo, evolve_dt):
        
        if not self.evolve_config.adaptive:
            return fun(self, mpo, evolve_dt)
<<<<<<< HEAD
        
        config = self.evolve_config
=======
        config: EvolveConfig = self.evolve_config
>>>>>>> 20f71022
        config.check_valid_dt(evolve_dt)
        
        while True:
            
            dt = min_abs(config.guess_dt, evolve_dt)
            logger.debug(
                    f"guess_dt: {config.guess_dt}, try time step size: {dt}"
            )

            mps_half1 = fun(self, mpo, dt / 2)._dmrg_normalize()
            mps_half2 = fun(mps_half1, mpo, dt / 2)._dmrg_normalize()
            mps = fun(self, mpo, dt)._dmrg_normalize()
            
            del mps_half1

            dis = mps.distance(mps_half2)
            p = (0.75 * config.adaptive_rtol / (dis + 1e-30)) ** (1./3)    
            logger.debug(f"distance: {dis}, enlarge p parameter: {p}")
            
            p_restart = 0.5 # restart threshold 
            p_min = 0.1     # safeguard for minimal allowed p
            p_max = 2.      # safeguard for maximal allowed p

            if xp.allclose(dt, evolve_dt):  
                # approahes the end 
                if p < p_restart:
                    # not accurate in this final sub-step will restart
                    config.guess_dt = dt * max(p_min, p)
                    logger.debug(
                        f"evolution not converged, new guess_dt: {config.guess_dt}"
                    )
                else:
                    # normal exit
                    mps_half2.evolve_config.guess_dt = min_abs(dt*p, config.guess_dt)
                    logger.debug(
                        f"evolution converged, new guess_dt: {mps_half2.evolve_config.guess_dt}"
                    )
                    return mps_half2
            else:
                # sub-steps 
                if p < p_restart:
                    # not accurate in this sub-step, will restart
                    config.guess_dt *= max(p_min, p)
                    logger.debug(
                        f"evolution not converged, new guess_dt: {config.guess_dt}"
                    )
                else:
                    # sub-step converge
                    new_dt = evolve_dt - dt
                    config.guess_dt *= min(p, p_max) 
                    mps_half2.evolve_config.guess_dt = config.guess_dt
                    logger.debug(
                        f"evolution converged, new guess_dt: {config.guess_dt}"
                    )
                    logger.debug(f"sub-step {dt} further, remaining: {new_dt}")
                    return f(mps_half2, mpo, new_dt)
            
    return f


class Mps(MatrixProduct):

    @classmethod
    def random(cls, mol_list: MolList, nexciton, m_max, percent=1.0) -> "Mps":
        # a high percent makes the result more random
        # sometimes critical for getting correct optimization result
        mps = cls()
        mps.mol_list = mol_list
        mps.qn = [[0]]
        dim_list = [1]

        for imps in range(len(mol_list.ephtable) - 1):

            # quantum number
            qnbig = np.add.outer(mps.qn[imps], mps._get_sigmaqn(imps)).flatten()
            u_set = []
            s_set = []
            qnset = []

            for iblock in range(min(qnbig), nexciton + 1):
                # find the quantum number index
                indices = [i for i, x in enumerate(qnbig) if x == iblock]

                if len(indices) != 0:
                    a: np.ndarray = np.random.random([len(indices), len(indices)]) - 0.5
                    a = a + a.T
                    s, u = scipy.linalg.eigh(a=a)
                    u_set.append(svd_qn.blockrecover(indices, u, len(qnbig)))
                    s_set.append(s)
                    qnset += [iblock] * len(indices)

            u_set = np.concatenate(u_set, axis=1)
            s_set = np.concatenate(s_set)
            mt, mpsdim, mpsqn, nouse = updatemps(
                u_set, s_set, qnset, u_set, nexciton, m_max, percent=percent
            )
            # add the next mpsdim
            dim_list.append(mpsdim)
            mps.append(
                mt.reshape((dim_list[imps], -1, dim_list[imps + 1]))
            )
            mps.qn.append(mpsqn)

        # the last site
        mps.qn.append([0])
        dim_list.append(1)
        last_mt = (
            xp.random.random([dim_list[-2], mps.pbond_list[-1], dim_list[-1]]) - 0.5
        )
        # normalize the mt so that the whole mps is normalized
        last_mt /= xp.linalg.norm(last_mt.flatten())
        mps.append(last_mt)

        mps.qnidx = len(mps) - 1
        mps.to_right = False
        mps.qntot = nexciton

        # print("self.dim", self.dim)

        mps.tdh_wfns = []
        for mol in mps.mol_list:
            for ph in mol.hartree_phs:
                mps.tdh_wfns.append(np.random.random(ph.n_phys_dim))
        mps.tdh_wfns.append(1.0)

        return mps

    @classmethod
    def gs(cls, mol_list: MolList, max_entangled: bool):
<<<<<<< HEAD
        """
        T = \\infty maximum entangled GS state
        electronic site: pbond 0 element 1.0
                         pbond 1 element 0.0
        phonon site: diagonal element sqrt(pbond) for normalization
=======
        r"""
        Obtain ground state at :math:`T = 0` or :math:`T = \infty` (maximum entangled).
        Electronic DOFs are always at ground state. and vibrational DOFs depend on ``max_entangled``.
        For Spin-Boson model the electronic DOF also depends on ``max_entangled``.

        Args:
            mol_list (:class:`~renormalizer.model.MolList`): system information.
            max_entanggled (bool): temperature of the vibrational DOFs. If set to ``True``,
                :math:`T = \infty` and if set to ``False``, :math:`T = 0`.
>>>>>>> 20f71022
        """
        mps = cls()
        mps.mol_list = mol_list
        mps.qn = [[0]] * (len(mps.ephtable) + 1)
        mps.qnidx = len(mps.ephtable) - 1
        mps.to_right = False
        mps.qntot = 0

        for imol, mol in enumerate(mol_list):
            # electron mps
            if 0 < mol_list.scheme < 4:
                if mol.sbm and max_entangled:
                    array = np.array([1/np.sqrt(2), 1/np.sqrt(2)])
                else:
                    array = np.array([1, 0])
                mps.append(array.reshape((1, 2, 1)))
            elif mol_list.scheme == 4:
                assert not mol.sbm
                if imol == mol_list.mol_num // 2:
                    array = np.zeros(mol_list.mol_num + 1)
                    array[0] = 1
                    mps.append(array.reshape((1, -1, 1)))
            else:
                assert False
            # ph mps
            for ph in mol.dmrg_phs:
                for iboson in range(ph.nqboson):
                    ms = np.zeros((1, ph.base, 1))
                    if max_entangled:
                        ms[0, :, 0] = 1.0 / np.sqrt(ph.base)
                    else:
                        ms[0, 0, 0] = 1.0
                    mps.append(ms)

        mps.tdh_wfns = []

        for mol in mol_list:
            for ph in mol.hartree_phs:
                if max_entangled:
                    diag_elems = [1.0] * ph.n_phys_dim
                    mps.tdh_wfns.append(np.diag(diag_elems))
                else:
                    diag_elems = [1.0] + [0.0] * (ph.n_phys_dim - 1)
                    mps.tdh_wfns.append(np.array(diag_elems))
        # the coefficent a
        mps.tdh_wfns.append(1.0)

        mflib.normalize(mps.tdh_wfns, 1.0)

        return mps

    @classmethod
    def load(cls, mol_list: MolList, fname: str):
        npload = np.load(fname, allow_pickle=True)
        mp = cls()
        mp.mol_list = mol_list
        for i in range(int(npload["nsites"])):
            mt = npload[f"mt_{i}"]
            if np.iscomplexobj(mt):
                mp.dtype = backend.complex_dtype
            else:
                mp.dtype = backend.real_dtype
            mp.append(mt)
        mp.qn = npload["qn"]
        mp.qnidx = int(npload["qnidx"])
        mp.qntot = int(npload["qntot"])
        if npload["version"] == "0.1":
            mp.to_right = bool(npload["left"])
            logger.warning("Using old dump/load protocol. TD Hartree part will be lost")
        else:
            mp.to_right = bool(npload["to_right"])
            mp.tdh_wfns = npload["tdh_wfns"]
        return mp

    def __init__(self):
        super(Mps, self).__init__()
        # todo: tdh part with GPU backend
        # tdh part will merge into tdvp evolution scheme in the future
        self.tdh_wfns = [1]

        self.optimize_config: OptimizeConfig = OptimizeConfig()
        self.evolve_config: EvolveConfig = EvolveConfig()

    def conj(self) -> "Mps":
        new_mps = super().conj()
        for idx, wfn in enumerate(new_mps.tdh_wfns):
            new_mps.tdh_wfns[idx] = np.conj(wfn)
        return new_mps

    def dot(self, other: "Mps", with_hartree=True):
        e = super(Mps, self).dot(other)
        if with_hartree:
            assert len(self.tdh_wfns) == len(other.tdh_wfns)
            for wfn1, wfn2 in zip(self.tdh_wfns[:-1], other.tdh_wfns[:-1]):
                # using vdot is buggy here, because vdot will take conjugation automatically
                e *= np.dot(wfn1, wfn2)
        return e

    def to_complex(self, inplace=False) -> "Mps":
        new_mp = super(Mps, self).to_complex(inplace=inplace)
        new_mp.tdh_wfns = [wfn.astype(np.complex128) for wfn in new_mp.tdh_wfns[:-1]] + [
            new_mp.tdh_wfns[-1]
        ]
        return new_mp

    def _get_sigmaqn(self, idx):
        if self.ephtable.is_phonon(idx):
            return [0] * self.pbond_list[idx]
        if self.mol_list.scheme < 4 and self.ephtable.is_electron(idx):
            return [0, 1]
        elif self.mol_list.scheme == 4 and self.ephtable.is_electrons(idx):
            return [0] + [1] * (self.pbond_list[idx] - 1)
        else:
            assert False

    @property
    def is_mps(self):
        return True

    @property
    def is_mpo(self):
        return False

    @property
    def is_mpdm(self):
        return False

    @property
    def coeff(self):
        return self.tdh_wfns[-1]

    @property
    def hybrid_tdh(self):
        return not self.mol_list.pure_dmrg

    @property
    def nexciton(self):
        return self.qntot

    @property
    def norm(self):
        # return self.dmrg_norm * self.hartree_norm
        return self.tdh_wfns[-1]

    @property
    def dmrg_norm(self) -> float:
        # the fast version in the comment rarely makes sense because in a lot of cases
        # the mps is not canonicalised (though qnidx is set)
        """
        if self.is_left_canon:
            assert self.check_left_canonical()
            return np.linalg.norm(np.ravel(self[-1]))
        else:
            assert self.check_right_canonical()
            return np.linalg.norm(np.ravel(self[0]))
        """
        res = np.sqrt(self.conj().dot(self, with_hartree=False).real)
        return float(res.real)

    def _expectation_path(self):
        # S--a--S--e--S
        # |     |     |
        # |     d     |
        # |     |     |
        # O--b--O--g--O
        # |     |     |
        # |     f     |
        # |     |     |
        # S--c--S--h--S
        path = [
            ([0, 1], "abc, cfh -> abfh"),
            ([3, 0], "abfh, bdfg -> ahdg"),
            ([2, 0], "ahdg, ade -> hge"),
            ([1, 0], "hge, egh -> "),
        ]
        return path

    def _expectation_conj(self):
        return self.conj()

    def expectation(self, mpo, self_conj=None) -> float:
        if self_conj is None:
            self_conj = self._expectation_conj()
        environ = Environ(self, mpo, "R", mps_conj=self_conj)
        l = ones((1, 1, 1))
        r = environ.read("R", 1)
        path = self._expectation_path()
        return float(multi_tensor_contract(path, l, self[0], mpo[0], self_conj[0], r).real)
        # This is time and memory consuming
        # return self_conj.dot(mpo.apply(self), with_hartree=False).real

    def expectations(self, mpos) -> np.ndarray:
        if len(mpos) < 3:
            return np.array([self.expectation(mpo) for mpo in mpos])
        assert 2 < len(mpos)
        # id can be used as efficient hash because of `Matrix` implementation
        mpo_ids = np.array([[id(m) for m in mpo] for mpo in mpos])
        common_mpo_ids = mpo_ids[0].copy()
        mpo0_unique_idx = np.where(np.sum(mpo_ids == common_mpo_ids, axis=0) == 1)[0][0]
        common_mpo_ids[mpo0_unique_idx] = mpo_ids[1][mpo0_unique_idx]
        x, unique_idx = np.where(mpo_ids != common_mpo_ids)
        # should find one at each line
        assert np.allclose(x, np.arange(len(mpos)))
        common_mpo = list(mpos[0])
        common_mpo[mpo0_unique_idx] = mpos[1][mpo0_unique_idx]
        self_conj = self._expectation_conj()
        environ = Environ(self, common_mpo, mps_conj=self_conj)
        res_list = []
        for idx, mpo in zip(unique_idx, mpos):
            l = environ.read("L", idx - 1)
            r = environ.read("R", idx + 1)
            path = self._expectation_path()
            res = multi_tensor_contract(path, l, self[idx], mpo[idx], self_conj[idx], r)
            res_list.append(float(res.real))
        return np.array(res_list)
        # the naive way, slow and time consuming
        # return np.array([self.expectation(mpo) for mpo in mpos])

    @property
    def ph_occupations(self):
        key = "ph_occupations"
        if key not in self.mol_list.mpos:
            mpos = []
            for imol, mol in enumerate(self.mol_list):
                for iph in range(len(mol.dmrg_phs)):
                    mpos.append(Mpo.ph_onsite(self.mol_list, r"b^\dagger b", imol, iph))
            self.mol_list.mpos[key] = mpos
        else:
            mpos = self.mol_list.mpos[key]
        return self.expectations(mpos)

    @property
    def e_occupations(self):
        if self.mol_list.scheme < 4:
            key = "e_occupations"
            if key not in self.mol_list.mpos:
                mpos = [
                    Mpo.onsite(self.mol_list, r"a^\dagger a", mol_idx_set={i})
                    for i in range(self.mol_num)
                ]
                self.mol_list.mpos[key] = mpos
            else:
                mpos = self.mol_list.mpos[key]
            return self.expectations(mpos)
        elif self.mol_list.scheme == 4:
            # get rdm is very fast
            rdm = self.calc_reduced_density_matrix()
            return np.diag(rdm).real
        else:
            assert False

    def metacopy(self) -> "Mps":
        new = super().metacopy()
        new.tdh_wfns = [wfn.copy() for wfn in self.tdh_wfns[:-1]] + [self.tdh_wfns[-1]]
        new.optimize_config = self.optimize_config
        # evolve_config has its own data
        new.evolve_config = self.evolve_config.copy()
        return new

    def _dmrg_normalize(self):
        return self.scale(1.0 / self.dmrg_norm, inplace=True)

    def normalize(self, norm=None):
        # real time propagation: dmrg should be normalized, tdh should be normalized, coefficient is not changed,
        #  use norm=None
        # imag time propagation: dmrg should be normalized, tdh should be normalized, coefficient is normalized to 1.0
        # applied by a operator then normalize: dmrg should be normalized,
        #   tdh should be normalized, coefficient is set to the length
        # these two cases should set `norm` equals to corresponding value
        self._dmrg_normalize()
        if norm is None:
            mflib.normalize(self.tdh_wfns, self.tdh_wfns[-1])
        else:
            mflib.normalize(self.tdh_wfns, norm)
        return self

    def canonical_normalize(self):
        # applied by a operator then normalize: dmrg should be normalized,
        #   tdh should be normalized, coefficient is set to the length
        # suppose length is only determined by dmrg part
        return self.normalize(self.dmrg_norm)

    def expand_bond_dimension(self, hint_mpo=None, coef=1e-10):
        """
        expand bond dimension as required in compress_config
        """
        if not self.use_dummy_qn and self.nexciton == 0:
            raise ValueError("Expanding bond dimensional without exciton is meaningless")
        m_target = self.compress_config.bond_dim_max_value
        logger.debug(f"target for expanding: {m_target}")
        if hint_mpo is None:
            expander = self.__class__.random(self.mol_list, 1, m_target)
        else:
            # fill states related to `hint_mpo`
            logger.debug(f"average bond dimension of hint mpo: {hint_mpo.bond_dims_mean}")
            # in case of localized `self`
            if not self.use_dummy_qn:
                if self.is_mps:
                    ex_state: MatrixProduct = self.random(self.mol_list, 1, 10)
                elif self.is_mpdm:
                    ex_state: MatrixProduct = self.max_entangled_ex(self.mol_list)
                else:
                    assert False
                ex_state.compress_config = self.compress_config
                lastone = ex_state + self

            else:
                lastone = self
            expander_list: List["MatrixProduct"] = []
            cumulated_m = 0
            while True:
                lastone.compress_config.criteria = CompressCriteria.fixed
                expander_list.append(lastone)
                expander = compressed_sum(expander_list)
                if cumulated_m == expander.bond_dims_mean:
                    # probably a small system, the required bond dimension can't be reached
                    break
                cumulated_m = expander.bond_dims_mean
                logger.debug(f"cumulated bond dimension: {cumulated_m}. lastone bond dimension: {lastone.bond_dims}")
                if m_target < cumulated_m:
                    break
                if m_target < 0.8 * (lastone.bond_dims_mean * hint_mpo.bond_dims_mean):
                    lastone = lastone.canonicalise().compress(m_target // hint_mpo.bond_dims_mean)
                lastone = hint_mpo @ lastone
        logger.debug(f"expander bond dimension: {expander.bond_dims}")
        orig_config, self.compress_config = self.compress_config, expander.compress_config
        # final compression
        res = (self + expander.scale(coef, inplace=True)).canonicalise().compress().canonical_normalize()
        res.compress_config = orig_config
        return res

    def evolve(self, mpo, evolve_dt):
        if self.hybrid_tdh:
            hybrid_mpo, HAM, Etot = self.construct_hybrid_Ham(mpo)
            mps = self.evolve_dmrg(hybrid_mpo, evolve_dt)
            unitary_propagation(mps.tdh_wfns, HAM, Etot, evolve_dt)
        else:
            # save the cost of calculating energy
            mps = self.evolve_dmrg(mpo, evolve_dt)
        if np.iscomplex(evolve_dt):
            mps.normalize(1.0)
        else:
            mps.normalize(None)
        return mps

    def evolve_dmrg(self, mpo, evolve_dt) -> "Mps":

        method = {
            EvolveMethod.prop_and_compress: self._evolve_dmrg_prop_and_compress,
            EvolveMethod.tdvp_mu_vmf: self._evolve_dmrg_tdvp_mu_vmf,
            EvolveMethod.tdvp_vmf: self._evolve_dmrg_tdvp_vmf,
            EvolveMethod.tdvp_mu_cmf: self._evolve_dmrg_tdvp_mu_cmf,
            EvolveMethod.tdvp_ps: self._evolve_dmrg_tdvp_ps,
        }[self.evolve_config.method]
        new_mps = method(mpo, evolve_dt)
        return new_mps

    def _evolve_dmrg_prop_and_compress(self, mpo, evolve_dt) -> "Mps":
        """
        The global propagation & compression evolution scheme
        """
        config = self.evolve_config
        assert evolve_dt is not None

        propagation_c = config.rk_config.coeff
        termlist = [self]
        # don't let bond dim grow when contracting
        orig_compress_config = self.compress_config
        contract_compress_config = self.compress_config.copy()
        if contract_compress_config.criteria is CompressCriteria.threshold:
            contract_compress_config.criteria = CompressCriteria.both
        contract_compress_config.min_dims = None
        contract_compress_config.max_dims = np.array(self.bond_dims) + 4
        self.compress_config = contract_compress_config

        while len(termlist) < len(propagation_c):
            termlist.append(mpo.contract(termlist[-1]))
        # bond dim can grow after adding
        for t in termlist:
            t.compress_config = orig_compress_config

        if config.adaptive:
            config.check_valid_dt(evolve_dt)
            
            p_restart = 0.5 # restart threshold 
            p_min = 0.1     # safeguard for minimal allowed p
            p_max = 2.      # safeguard for maximal allowed p
            
            while True:
                scaled_termlist = []
                dt = min_abs(config.guess_dt, evolve_dt)
                logger.debug(
                        f"guess_dt: {config.guess_dt}, try time step size: {dt}"
                )
                for idx, term in enumerate(termlist):
                    scale = (-1.0j * dt) ** idx * propagation_c[idx]
                    scaled_termlist.append(term.scale(scale))
                del term
                new_mps1 = compressed_sum(scaled_termlist[:-1])._dmrg_normalize()
                new_mps2 = compressed_sum([new_mps1, scaled_termlist[-1]])._dmrg_normalize()
                dis = new_mps1.distance(new_mps2)
                # 0.2 is 1/5 for RK45
                p = (config.adaptive_rtol / (dis + 1e-30)) ** 0.2    
                logger.debug(f"RK45 error distance: {dis}, enlarge p parameter: {p}")
                
                if np.allclose(dt, evolve_dt):
                    # approahes the end 
                    if p < p_restart:
                        # not accurate in this final sub-step will restart
                        config.guess_dt = dt * max(p_min, p)
                        logger.debug(
                            f"evolution not converged, new guess_dt: {config.guess_dt}"
                        )
                    else:
                        # normal exit
                        new_mps2.evolve_config.guess_dt = min_abs(dt*p, config.guess_dt)
                        logger.debug(
                            f"evolution converged, new guess_dt: {new_mps2.evolve_config.guess_dt}"
                        )
                        return new_mps2
                else:
                    # sub-steps 
                    if p < p_restart:
                        config.guess_dt *= max(p_min, p)
                        logger.debug(
                            f"evolution not converged, new guess_dt: {config.guess_dt}"
                        )
                    else:
                        new_dt = evolve_dt - dt
                        config.guess_dt *= min(p, p_max) 
                        new_mps2.evolve_config.guess_dt = config.guess_dt
                        del new_mps1, termlist, scaled_termlist  # memory consuming and not useful anymore
                        logger.debug(
                            f"evolution converged, new guess_dt: {config.guess_dt}"
                        )
                        logger.debug(f"sub-step {dt} further, remaining: {new_dt}")
                        return new_mps2._evolve_dmrg_prop_and_compress(mpo, new_dt)
        else:
            for idx, term in enumerate(termlist):
                term.scale(
                    (-1.0j * evolve_dt) ** idx * propagation_c[idx], inplace=True
                )
            return compressed_sum(termlist)

    def _evolve_dmrg_tdvp_vmf(self, mpo, evolve_dt) -> "Mps":
        """
        variable mean field
        see the difference between VMF and CMF, refer to Z. Phys. D 42, 113–129 (1997)
        only the RKF45 integration is used.
        The default RKF45 local step error tolerance is rtol:1e-5, atol:1e-8
        regulation of S is 1e-10, these default parameters could be changed in
        /utils/configs.py

        """
        
        # a workaround for https://github.com/scipy/scipy/issues/10164
        imag_time = np.iscomplex(evolve_dt)
        if imag_time:
            evolve_dt = -evolve_dt.imag
            # used in calculating derivatives
            coef = -1
        else:
            coef = 1j
        
        if not (self.evolve_config.force_ovlp == True and self.to_right == False):
            self.ensure_left_canon()
        
        # `self` should not be modified during the evolution
        if imag_time:
            mps = self.copy()
        else:
            mps = self.to_complex()


        def func_vmf(t,y):
            
            # update mps: from left to right
            offset = 0
            for imps in range(mps.site_num):
                mps[imps] = y[offset:offset+mps[imps].size].reshape(mps[imps].shape)
                offset += mps[imps].size
            
            mps_conj = mps.conj()

            environ = Environ(mps, mpo, "L")
            environ.write_r_sentinel(mps)

            # the first S_R
            S_R = ones([1, 1], dtype=mps.dtype)
            
            if self.evolve_config.force_ovlp:
                # construct the S_L list (type: Matrix) and S_L_inv list (type: xp.array)
                # len: mps.site_num+1
                S_L_list = [ones([1, 1], dtype=mps.dtype),]
                for imps in range(mps.site_num):
                    S_L_list.append(transferMat(mps, mps_conj, "L", imps,
                        S_L_list[imps]))
                
                S_L_inv_list = []    
                for imps in range(mps.site_num+1):
                    w, u = scipy.linalg.eigh(S_L_list[imps].asnumpy())
                    S_L_inv = xp.asarray(u.dot(np.diag(1.0 / w)).dot(u.T.conj()))
                    S_L_inv_list.append(S_L_inv)
                    S_L_list[imps] = S_L_list[imps].array
                
            else:
                S_L_list = [None,] * (mps.site_num+1)
                S_L_inv_list = [None,] * (mps.site_num+1)

            # calculate hop_y: from right to left
            hop_y = xp.empty_like(y)
            
            offset = 0
            for imps in mps.iter_idx_list(full=True):
                shape = list(mps[imps].shape)
                ltensor = environ.read("L", imps - 1)
                
                if imps == self.site_num - 1:
                    # the coefficient site
                    rtensor = ones((1, 1, 1))
                    hop = hop_factory(ltensor, rtensor, mpo[imps], len(shape))
                    S_inv = xp.diag(xp.ones(1,dtype=mps.dtype))
                    func = integrand_func_factory(shape, hop, True, S_inv, True,
                            coef, Ovlp_inv1=S_L_inv_list[imps+1],
                            Ovlp_inv0=S_L_inv_list[imps], Ovlp0=S_L_list[imps])
                               
                    hop_y[offset-mps[imps].size:] = func(0, mps[imps].array.ravel())
                    offset -= mps[imps].size

                    continue
                
                rtensor = environ.GetLR(
                    "R", imps + 1, mps, mpo, itensor=None, method="System")
                
                # regularize density matrix
                # Note that S_R is (#.conj, #)
                S_R = transferMat(mps, mps_conj, "R", imps + 1, Matrix(S_R)).asnumpy()
                w, u = scipy.linalg.eigh(S_R)
                
                # discard the negative eigenvalues due to numerical error
                w = np.where(w>0, w, 0)
                epsilon = self.evolve_config.reg_epsilon
                w = w + epsilon * np.exp(-w / epsilon)
                
                # S_inv is (#.conj, #)
                S_inv = xp.asarray(u.dot(np.diag(1.0 / w)).dot(u.T.conj())).T

                hop = hop_factory(ltensor, rtensor, mpo[imps], len(shape))
                
                func = integrand_func_factory(shape, hop, False, S_inv, True,
                        coef, Ovlp_inv1=S_L_inv_list[imps+1],
                        Ovlp_inv0=S_L_inv_list[imps], Ovlp0=S_L_list[imps])

                hop_y[offset-mps[imps].size:offset] = func(0, mps[imps].array.ravel())
                offset -= mps[imps].size
            
            return hop_y
        
        init_y = xp.concatenate([ms.array.flatten() for ms in mps])
        # the ivp local error, please refer to the Scipy default setting
        sol = solve_ivp( func_vmf, (0, evolve_dt), init_y,
                method="RK45",
                rtol=self.evolve_config.ivp_rtol,
                atol=self.evolve_config.ivp_atol)
        
        # update mps: from left to right
        offset = 0
        for imps in range(mps.site_num):
            mps[imps] = sol.y[:, -1][offset:offset+mps[imps].size].reshape(mps[imps].shape)
            offset += mps[imps].size

        logger.debug(f"{self.evolve_config.method} VMF func called: {sol.nfev}. RKF steps: {len(sol.t)}")

        return mps

    def _evolve_dmrg_tdvp_mu_vmf(self, mpo, evolve_dt) -> "Mps":
        """
        variable mean field combined with matrix unfolding technique
        see the difference between VMF and CMF, refer to Z. Phys. D 42, 113–129 (1997)
        only the RKF45 integration is used.
        The default RKF45 local step error tolerance is rtol:1e-5, atol:1e-8
        regulation of S is 1e-10, these default parameters could be changed in
        /utils/configs.py

        """

        # a workaround for https://github.com/scipy/scipy/issues/10164
        imag_time = np.iscomplex(evolve_dt)
        if imag_time:
            evolve_dt = -evolve_dt.imag
            # used in calculating derivatives
            coef = -1
        else:
            coef = 1j
        
        # only not canonicalise when force_ovlp=True and to_right=False
        if not (self.evolve_config.force_ovlp == True and self.to_right == False):
            self.ensure_left_canon()

        # `self` should not be modified during the evolution
        if imag_time:
            mps = self.copy()
        else:
            mps = self.to_complex()

        def func_vmf(t,y):
            
            # update mps: from left to right
            offset = 0
            for imps in range(mps.site_num):
                mps[imps] = y[offset:offset+mps[imps].size].reshape(mps[imps].shape)
                offset += mps[imps].size
            
            environ_mps = mps.copy()
            environ = Environ(environ_mps, mpo, "L")
            environ.write_r_sentinel(environ_mps)
            
            if self.evolve_config.force_ovlp:
                # construct the S_L list (type: Matrix) and S_L_inv list (type: xp.array)
                # len: mps.site_num+1
                S_L_list = [ones([1, 1], dtype=mps.dtype),]
                for imps in range(mps.site_num):
                    S_L_list.append(transferMat(mps, mps.conj(), "L", imps,
                        S_L_list[imps]))
                
                S_L_inv_list = []    
                for imps in range(mps.site_num+1):
                    w, u = scipy.linalg.eigh(S_L_list[imps].asnumpy())
                    S_L_inv = xp.asarray(u.dot(np.diag(1.0 / w)).dot(u.T.conj()))
                    S_L_inv_list.append(S_L_inv)
                    S_L_list[imps] = S_L_list[imps].array
            else:
                S_L_list = [None,] * (mps.site_num+1)
                S_L_inv_list = [None,] * (mps.site_num+1)
            
            # calculate hop_y: from right to left
            hop_y = xp.empty_like(y)

            offset = 0
            for imps in mps.iter_idx_list(full=True):
                shape = list(mps[imps].shape)
                ltensor = environ.read("L", imps - 1)
                
                if imps == self.site_num - 1:
                    # the coefficient site
                    rtensor = ones((1, 1, 1))
                    hop = hop_factory(ltensor, rtensor, mpo[imps], len(shape))
                    
                    S_inv = xp.diag(xp.ones(1,dtype=mps.dtype))
                    func = integrand_func_factory(shape, hop, True, S_inv, True,
                            coef, Ovlp_inv1=S_L_inv_list[imps+1],
                            Ovlp_inv0=S_L_inv_list[imps], Ovlp0=S_L_list[imps])
                               
                    hop_y[offset-mps[imps].size:] = func(0, mps[imps].array.ravel())
                    offset -= mps[imps].size

                    continue
                
                # perform qr on the environment mps
                qnbigl, qnbigr = environ_mps._get_big_qn(imps + 1)
                u, s, qnlset, v, s, qnrset = svd_qn.Csvd(
                    environ_mps[imps + 1].asnumpy(),
                    qnbigl,
                    qnbigr,
                    environ_mps.qntot,
                    system="R",
                    full_matrices=False,
                )
                vt = v.T

                environ_mps[imps + 1] = vt.reshape(environ_mps[imps + 1].shape)
                
                rtensor = environ.GetLR(
                    "R", imps + 1, environ_mps, mpo, itensor=None, method="System"
                )

                regular_s = _mu_regularize(s, epsilon=self.evolve_config.reg_epsilon)

                us = Matrix(u.dot(np.diag(s)))

                rtensor = tensordot(rtensor, us, axes=(-1, -1))
                
                environ_mps[imps] = tensordot(environ_mps[imps], us, axes=(-1, 0))
                environ_mps.qn[imps + 1] = qnrset
                
                S_inv = Matrix(u).conj().dot(xp.diag(1.0 / regular_s)).T

                hop = hop_factory(ltensor, rtensor, mpo[imps], len(shape))

                func = integrand_func_factory(shape, hop, False, S_inv.array, True,
                        coef, Ovlp_inv1=S_L_inv_list[imps+1],
                        Ovlp_inv0=S_L_inv_list[imps], Ovlp0=S_L_list[imps])
                
                hop_y[offset-mps[imps].size:offset] = func(0, mps[imps].array.ravel())
                offset -= mps[imps].size
            
            return hop_y

        init_y = xp.concatenate([ms.array.flatten() for ms in mps])
        # the ivp local error, please refer to the Scipy default setting
        sol = solve_ivp( func_vmf, (0, evolve_dt), init_y, method="RK45",
                rtol=self.evolve_config.ivp_rtol,
                atol=self.evolve_config.ivp_atol)
        
        # update mps: from left to right
        offset = 0
        for imps in range(mps.site_num):
            mps[imps] = sol.y[:, -1][offset:offset+mps[imps].size].reshape(mps[imps].shape)
            offset += mps[imps].size
        
        logger.debug(f"{self.evolve_config.method} VMF func called: {sol.nfev}. RKF steps: {len(sol.t)}")

        return mps

    @adaptive_tdvp
    def _evolve_dmrg_tdvp_mu_cmf(self, mpo, evolve_dt) -> "Mps":
        # new regularization scheme
        # JCP 148, 124105 (2018)
        # JCP 149, 044119 (2018)

        imag_time = np.iscomplex(evolve_dt)
        self.ensure_left_canon()

        # `self` should not be modified during the evolution
        # mps: the mps to return
        # environ_mps: mps to construct environ
        if imag_time:
            mps = self.copy()
        else:
            mps = self.to_complex()

        if self.evolve_config.tdvp_cmf_midpoint:
            # mps at t/2 as environment
            orig_config = self.evolve_config.copy()
            self.evolve_config.tdvp_cmf_midpoint = False
            self.evolve_config.adaptive = False
            environ_mps = self.evolve_dmrg(mpo, evolve_dt / 2)
            self.evolve_config = orig_config
        else:
            # mps at t=0 as environment
            environ_mps = mps.copy()
        # construct the environment matrix
        environ = Environ(environ_mps, mpo, "L")
        environ.write_r_sentinel(environ_mps)

        # a workaround for https://github.com/scipy/scipy/issues/10164
        if imag_time:
            evolve_dt = -evolve_dt.imag
            # used in calculating derivatives
            coef = -1
        else:
            coef = 1j

        # statistics for debug output
        cmf_rk_steps = []
        
        if self.evolve_config.force_ovlp:
            # construct the S_L list (type: Matrix) and S_L_inv list (type: xp.array)
            # len: mps.site_num+1
            S_L_list = [ones([1, 1], dtype=mps.dtype),]
            for imps in range(mps.site_num):
                S_L_list.append(transferMat(environ_mps, environ_mps.conj(), "L", imps,
                    S_L_list[imps]))
            
            S_L_inv_list = []    
            for imps in range(mps.site_num+1):
                w, u = scipy.linalg.eigh(S_L_list[imps].asnumpy())
                S_L_inv = xp.asarray(u.dot(np.diag(1.0 / w)).dot(u.T.conj()))
                S_L_inv_list.append(S_L_inv)
                S_L_list[imps] = S_L_list[imps].array
        else:
            S_L_list = [None,] * (mps.site_num+1)
            S_L_inv_list = [None,] * (mps.site_num+1)

        for imps in mps.iter_idx_list(full=True):
            shape = list(mps[imps].shape)
            ltensor = environ.read("L", imps - 1)
            if imps == self.site_num - 1:
                # the coefficient site
                rtensor = ones((1, 1, 1))
                hop = hop_factory(ltensor, rtensor, mpo[imps], len(shape))

                S_inv = xp.diag(xp.ones(1,dtype=mps.dtype))
                def func1(y):
                    func = integrand_func_factory(shape, hop, True, S_inv, True,
                            coef, Ovlp_inv1=S_L_inv_list[imps+1],
                            Ovlp_inv0=S_L_inv_list[imps], Ovlp0=S_L_list[imps])
                    return func(0, y)

                ms, _ = expm_krylov(func1, evolve_dt, mps[imps].ravel().array)
                mps[imps] = ms.reshape(shape)
                continue

            # perform qr on the environment mps
            qnbigl, qnbigr = environ_mps._get_big_qn(imps + 1)
            u, s, qnlset, v, s, qnrset = svd_qn.Csvd(
                environ_mps[imps + 1].asnumpy(),
                qnbigl,
                qnbigr,
                environ_mps.qntot,
                system="R",
                full_matrices=False,
            )
            vt = v.T

            environ_mps[imps + 1] = vt.reshape(environ_mps[imps + 1].shape)

            rtensor = environ.GetLR(
                "R", imps + 1, environ_mps, mpo, itensor=None, method="System"
            )

            regular_s = _mu_regularize(s, epsilon=self.evolve_config.reg_epsilon)

            us = Matrix(u.dot(np.diag(s)))

            rtensor = tensordot(rtensor, us, axes=(-1, -1))

            environ_mps[imps] = tensordot(environ_mps[imps], us, axes=(-1, 0))
            environ_mps.qn[imps + 1] = qnrset

            S_inv = Matrix(u).conj().dot(xp.diag(1.0 / regular_s)).T

            hop = hop_factory(ltensor, rtensor, mpo[imps], len(shape))
            func = integrand_func_factory(shape, hop, False, S_inv.array, True,
                    coef, Ovlp_inv1=S_L_inv_list[imps+1],
                    Ovlp_inv0=S_L_inv_list[imps], Ovlp0=S_L_list[imps])

            sol = solve_ivp(
                func, (0, evolve_dt), mps[imps].ravel().array, method="RK45"
            )
            cmf_rk_steps.append(len(sol.t))
            ms = sol.y[:, -1].reshape(shape)
            mps[imps] = ms
        steps_stat = stats.describe(cmf_rk_steps)
        logger.debug(f"{self.evolve_config.method} CMF steps: {steps_stat}")
        # new_mps.evolve_config.stat = steps_stat

        return mps

    @adaptive_tdvp
    def _evolve_dmrg_tdvp_ps(self, mpo, evolve_dt) -> "Mps":
        # PhysRevB.94.165116
        # TDVP projector splitting
        imag_time = np.iscomplex(evolve_dt)
        if imag_time:
            mps = self.copy()
            mps_conj = mps
        else:
            mps = self.to_complex()
            mps_conj = mps.conj()  # another copy, so 3x memory is used.

        # construct the environment matrix
        # almost half is not used. Not a big deal.
        environ = Environ(mps, mpo)

        # a workaround for https://github.com/scipy/scipy/issues/10164
        if imag_time:
            evolve_dt = -evolve_dt.imag
            # used in calculating derivatives
            coef = -1
        else:
            coef = 1j

        # todo: remove USE_RK if proved to be useless
        USE_RK = False
        # statistics for debug output
        local_steps = []
        # sweep for 2 rounds
        for i in range(2):
            for imps in mps.iter_idx_list(full=True):
                system = "L" if mps.to_right else "R"
                ltensor = environ.read("L", imps - 1)
                rtensor = environ.read("R", imps + 1)

                shape = list(mps[imps].shape)
                l_array = ltensor.array
                r_array = rtensor.array

                hop = hop_factory(l_array, r_array, mpo[imps].array, len(shape))

                def hop_svt(ms):
                    # S-a   l-S
                    #
                    # O-b - b-O
                    #
                    # S-c   k-S

                    path = [([0, 1], "abc, ck -> abk"), ([1, 0], "abk, lbk -> al")]
                    HC = multi_tensor_contract(path, l_array, ms, r_array)
                    return HC

                if USE_RK:
                    def func(t, y):
                        return hop(y.reshape(shape)).ravel() / coef
                    sol = solve_ivp(
                        func, (0, evolve_dt / 2.0), mps[imps].ravel().array, method="RK45"
                    )
                    local_steps.append(len(sol.t))
                    mps_t = sol.y[:, -1]
                else:
                    # Can't use the same func because here H should be Hermitian
                    def func(y):
                        return hop(y.reshape(shape)).ravel()
                    mps_t, j = expm_krylov(func, (evolve_dt / 2) / coef, mps[imps].ravel().array)
                    local_steps.append(j)
                mps_t = mps_t.reshape(shape)

                qnbigl, qnbigr = mps._get_big_qn(imps)
                u, qnlset, v, qnrset = svd_qn.Csvd(
                    asnumpy(mps_t),
                    qnbigl,
                    qnbigr,
                    mps.qntot,
                    QR=True,
                    system=system,
                    full_matrices=False,
                )
                vt = v.T

                if not mps.to_right and imps != 0:
                    mps[imps] = vt.reshape([-1] + shape[1:])
                    mps_conj[imps] = mps[imps].conj()
                    mps.qn[imps] = qnrset

                    rtensor = environ.GetLR(
                        "R", imps, mps, mpo, itensor=rtensor, method="System"
                    )
                    r_array = rtensor.array

                    # reverse update u site
                    shape_u = u.shape

                    if USE_RK:
                        def func_u(t, y):
                            return hop_svt(y.reshape(shape_u)).ravel() / coef
                        sol_u = solve_ivp(
                            func_u, (0, -evolve_dt / 2), u.ravel(), method="RK45"
                        )
                        local_steps.append(len(sol_u.t))
                        mps_t = sol_u.y[:, -1]
                    else:
                        def func_u(y):
                            return hop_svt(y.reshape(shape_u)).ravel()
                        mps_t, j = expm_krylov(func_u, (-evolve_dt / 2) / coef, u.ravel())
                        local_steps.append(j)
                    mps_t = mps_t.reshape(shape_u)

                    mps[imps - 1] = tensordot(
                        mps[imps - 1].array,
                        mps_t,
                        axes=(-1, 0),
                    )
                    mps_conj[imps - 1] = mps[imps - 1].conj()

                elif mps.to_right and imps != len(mps) - 1:
                    mps[imps] = u.reshape(shape[:-1] + [-1])
                    mps_conj[imps] = mps[imps].conj()
                    mps.qn[imps + 1] = qnlset

                    ltensor = environ.GetLR(
                        "L", imps, mps, mpo, itensor=ltensor, method="System"
                    )
                    l_array = ltensor.array

                    # reverse update svt site
                    shape_svt = vt.shape

                    if USE_RK:
                        def func_svt(t, y):
                            return hop_svt(y.reshape(shape_svt)).ravel() / coef
                        sol_svt = solve_ivp(
                            func_svt, (0, -evolve_dt / 2), vt.ravel(), method="RK45"
                        )
                        local_steps.append(len(sol_svt.t))
                        mps_t = sol_svt.y[:, -1]
                    else:
                        def func_svt(y):
                            return hop_svt(y.reshape(shape_svt)).ravel()
                        mps_t, j = expm_krylov(func_svt, (-evolve_dt / 2) / coef, vt.ravel())
                        local_steps.append(j)
                    mps_t = mps_t.reshape(shape_svt)

                    mps[imps + 1] = tensordot(
                        mps_t,
                        mps[imps + 1].array,
                        axes=(1, 0),
                    )
                    mps_conj[imps + 1] = mps[imps + 1].conj()

                else:
                    mps[imps] = mps_t
                    mps_conj[imps] = mps[imps].conj()
            mps._switch_direction()

        steps_stat = stats.describe(local_steps)
        logger.debug(f"TDVP-PS CMF steps: {steps_stat}")
        mps.evolve_config.stat = steps_stat

        return mps

    def evolve_exact(self, h_mpo, evolve_dt, space):
        MPOprop, HAM, Etot = self.hybrid_exact_propagator(
            h_mpo, -1.0j * evolve_dt, space
        )
        new_mps = MPOprop.apply(self, canonicalise=True)
        unitary_propagation(new_mps.tdh_wfns, HAM, Etot, evolve_dt)
        return new_mps

    @property
    def digest(self):
        if 10 < self.site_num:
            return None
        prod = np.eye(1).reshape(1, 1, 1)
        for ms in self:
            prod = np.tensordot(prod, ms, axes=1)
            prod = prod.reshape((prod.shape[0], -1, prod.shape[-1]))
        return {"var": prod.var(), "mean": prod.mean(), "ptp": prod.ptp()}

    # put the below 2 constructors here because they really depend on the implement details of MPS (at least the
    # Hartree part).
    def construct_hybrid_Ham(self, mpo_indep, debug=False):
        """
        construct hybrid DMRG and Hartree(-Fock) Hamiltonian
        """
        mol_list = mpo_indep.mol_list
        WFN = self.tdh_wfns
        nmols = len(mol_list)

        # many-body electronic part
        A_el = self.e_occupations

        logger.debug("dmrg_occ: %s" % A_el)

        # many-body vibration part
        B_vib = []
        iwfn = 0
        for imol in range(nmols):
            B_vib.append([])
            for ph in mol_list[imol].hartree_phs:
                B_vib[imol].append(mflib.exp_value(WFN[iwfn], ph.h_dep, WFN[iwfn]))
                iwfn += 1
        B_vib_mol = [np.sum(np.array(i)) for i in B_vib]

        Etot = 0.0
        # construct new HMPO
        e_mean = self.expectation(mpo_indep)
        elocal_offset = np.array(
            [mol_list[imol].hartree_e0 + B_vib_mol[imol] for imol in range(nmols)]
        ).real
        e_mean += A_el.dot(elocal_offset)
        total_offset = mpo_indep.offset + Quantity(e_mean.real)
        MPO = Mpo(
            mol_list,
            mpo_indep.rep,
            elocal_offset=elocal_offset,
            offset=total_offset,
        )

        Etot += e_mean

        iwfn = 0
        HAM = []
        for imol, mol in enumerate(mol_list):
            for iph, ph in enumerate(mol.hartree_phs):
                e_mean = mflib.exp_value(WFN[iwfn], ph.h_indep, WFN[iwfn])
                Etot += e_mean.real
                e_mean += A_el[imol] * B_vib[imol][iph]
                HAM.append(
                    ph.h_indep
                    + ph.h_dep * A_el[imol]
                    - np.diag([e_mean] * WFN[iwfn].shape[0])
                )
                iwfn += 1
        logger.debug("Etot= %g" % Etot)
        if debug:
            return MPO, HAM, Etot, A_el
        else:
            return MPO, HAM, Etot

    # provide e_mean and mpo_indep separately because e_mean can be precomputed and stored to avoid multiple computation
    def hybrid_exact_propagator(self, mpo_indep, x, space="GS"):
        """
        construct the exact propagator in the GS space or single molecule
        """
        assert space in ["GS", "EX"]

        e_mean = self.expectation(mpo_indep)
        logger.debug("e_mean in exact propagator: %g" % e_mean)

        total_offset = (mpo_indep.offset + Quantity(e_mean.real)).as_au()
        MPOprop = Mpo.exact_propagator(
            self.mol_list, x, space=space, shift=-total_offset
        )

        Etot = total_offset

        # TDH propagator
        iwfn = 0
        HAM = []
        for mol in self.mol_list:
            for ph in mol.hartree_phs:
                h_vib_indep = ph.h_indep
                h_vib_dep = ph.h_dep
                e_mean = mflib.exp_value(self.tdh_wfns[iwfn], h_vib_indep, self.tdh_wfns[iwfn])
                if space == "EX":
                    e_mean += mflib.exp_value(
                        self.tdh_wfns[iwfn], h_vib_dep, self.tdh_wfns[iwfn]
                    )
                Etot += e_mean

                if space == "GS":
                    ham = h_vib_indep - np.diag([e_mean] * ph.n_phys_dim)
                elif space == "EX":
                    ham = h_vib_indep + h_vib_dep - np.diag([e_mean] * ph.n_phys_dim)
                else:
                    assert False

                HAM.append(ham)
                iwfn += 1

        return MPOprop, HAM, Etot

    def hartree_wfn_diff(self, other: "Mps"):
        assert len(self.tdh_wfns) == len(other.tdh_wfns)
        res = []
        for wfn1, wfn2 in zip(self.tdh_wfns, other.tdh_wfns):
            res.append(
                scipy.linalg.norm(
                    np.tensordot(wfn1, wfn1, axes=0) - np.tensordot(wfn2, wfn2, axes=0)
                )
            )
        return np.array(res)

    def full_wfn(self) -> xp.array:
        dim = np.prod(self.pbond_list)
        if 20000 < dim:
            raise ValueError("wavefunction too large")
        res = ones((1, 1, 1))
        for mt in self:
            dim1 = res.shape[1] * mt.shape[1]
            dim2 = mt.shape[-1]
            res = tensordot(res, mt, axes=1).reshape(1, dim1, dim2)
        return res[0, :, 0].array

    def _calc_reduced_density_matrix(self, mp1, mp2):
        # further optimization is difficult. There are totally N^2 intermediate results to remember.
        reduced_density_matrix = np.zeros(
            (self.mol_list.mol_num, self.mol_list.mol_num), dtype=backend.complex_dtype
        )
        for i in range(self.mol_list.mol_num):
            for j in range(self.mol_list.mol_num):
                elem = ones((1, 1))
                e_idx = -1
                for mt_idx, (mt1, mt2) in enumerate(zip(mp1, mp2)):
                    if self.ephtable.is_electron(mt_idx):
                        e_idx += 1
                        axis_idx1 = int(e_idx == i)
                        axis_idx2 = int(e_idx == j)
                        sub_mt1 = mt1[:, axis_idx1, :, :]
                        sub_mt2 = mt2[:, :, axis_idx2, :]
                        elem = tensordot(elem, sub_mt1, axes=(0, 0))
                        elem = tensordot(elem, sub_mt2, axes=[(0, 1), (0, 1)])
                    else:
                        elem = tensordot(elem, mt1, axes=(0, 0))
                        elem = tensordot(elem, mt2, axes=[(0, 1, 2), (0, 2, 1)])
                reduced_density_matrix[i][j] = elem.flatten()[0]
        return reduced_density_matrix

    def calc_reduced_density_matrix(self) -> np.ndarray:
        if self.mol_list.scheme < 4:
            mp1 = [mt.reshape(mt.shape[0], mt.shape[1], 1, mt.shape[2]) for mt in self]
            mp2 = [mt.reshape(mt.shape[0], 1, mt.shape[1], mt.shape[2]).conj() for mt in self]
            return self._calc_reduced_density_matrix(mp1, mp2)
        elif self.mol_list.scheme == 4:
            # be careful this method should be read-only
            copy = self.copy()
            # make sure it's canonicalised before calculating reduced density matrix
            copy.canonicalise()
            copy.canonicalise(self.mol_list.e_idx())
            e_mo = copy[self.mol_list.e_idx()]
            return tensordot(e_mo.conj(), e_mo, axes=((0, 2), (0, 2))).asnumpy()[1:, 1:]
        else:
            assert False

    def dump(self, fname):
        data_dict = dict()
        # version of the protocol
        data_dict["version"] = "0.2"
        data_dict["nsites"] = len(self)
        for idx, mt in enumerate(self):
            data_dict[f"mt_{idx}"] = mt.asnumpy()
        for attr in ["qn", "qnidx", "qntot", "to_right", "tdh_wfns"]:
            data_dict[attr] = getattr(self, attr)
        try:
            np.savez(fname, **data_dict)
        except Exception as e:
            logger.error(f"Dump mps failed, exception info: f{e}")

    def __str__(self):
        template_str = "current size: {}, Matrix product bond dim:{}"
        return template_str.format(
            sizeof_fmt(self.total_bytes),
            self.bond_dims,
        )

    def __setitem__(self, key, value):
        return super().__setitem__(key, value)


def projector(ms: xp.ndarray, left: bool, Ovlp_inv1: xp.ndarray =None, Ovlp0: xp.ndarray =None) -> xp.ndarray:
    if left:
        axes = (-1, -1)
    else:
        axes = (0, 0)
    
    if Ovlp_inv1 is None:
        proj = xp.tensordot(ms, ms.conj(), axes=axes)
    else:
        # consider the case that the canonical condition is not fulfilled
        if left:
            proj = xp.tensordot(Ovlp0, ms, axes=(-1, 0))
            proj = xp.tensordot(proj, Ovlp_inv1, axes=(-1, 0))
            proj = xp.tensordot(proj, ms.conj(), axes=(-1, -1))
        else:
            proj = xp.tensordot(ms, Ovlp0, axes=(-1, 0))
            proj = xp.tensordot(Ovlp_inv1, proj,  axes=(-1, 0))
            proj = xp.tensordot(proj, ms.conj(), axes=(0, 0))

    if left:
        sz = int(np.prod(ms.shape[:-1]))
    else:
        sz = int(np.prod(ms.shape[1:]))
    Iden = xp.array(xp.diag(xp.ones(sz)), dtype=backend.real_dtype).reshape(proj.shape)
    proj = Iden - proj
    return proj


# Note: don't do "optimization" like this. The contraction will take more time
"""
def hop_factory(ltensor, rtensor, mo, dim):
    h = opt_einsum.contract("abc, bdeg, fgh -> adfceh", ltensor, mo, rtensor)
    if dim == 3:
        # S-a   f-S
        #     d
        # O-b-O-g-O
        #     e
        # S-c   h-S
        def hop(ms):
            return np.tensordot(h, ms, 3)
    elif dim == 4:
        # S-a   f-S
        #     d
        # O-b-O-g-O
        #     e
        # S-c   h-S
        #     i
        def hop(ms):
            return np.tensordot(h, ms, [[3, 4, 5], [0, 1, 3]]).transpose([0, 1, 3, 2])
    else:
        assert False
    return hop
"""


def hop_factory(
    ltensor: Union[Matrix, xp.ndarray],
    rtensor: Union[Matrix, xp.ndarray],
    mo: Union[Matrix, xp.ndarray],
    ndim,
):
    if isinstance(ltensor, Matrix):
        ltensor = ltensor.array
    if isinstance(rtensor, Matrix):
        rtensor = rtensor.array
    if isinstance(mo, Matrix):
        mo = mo.array
    # S-a   l-S
    #     d
    # O-b-O-f-O
    #     e
    # S-c   k-S
    if ndim == 3:
        path = [
            ([0, 1], "abc, cek -> abek"),
            ([2, 0], "abek, bdef -> akdf"),
            ([1, 0], "akdf, lfk -> adl"),
        ]

        def hop(ms: xp.ndarray):
            return multi_tensor_contract(path, ltensor, ms, mo, rtensor)

        # S-a   l-S
        #     d
        # O-b-O-f-O
        #     e
        # S-c   k-S
        #     g
    elif ndim == 4:
        path = [
            ([0, 1], "abc, bdef -> acdef"),
            ([2, 0], "acdef, cegk -> adfgk"),
            ([1, 0], "adfgk, lfk -> adgl"),
        ]

        def hop(ms: xp.ndarray):
            return multi_tensor_contract(path, ltensor, mo, ms, rtensor)

    else:
        assert False

    return hop


def integrand_func_factory(shape, hop, islast, S_inv: xp.ndarray, left: bool,
        coef: complex, Ovlp_inv1: xp.ndarray =None, Ovlp_inv0: xp.ndarray =None, Ovlp0: xp.ndarray =None):
    # left == True: projector operate on the left side of the HC
    # Ovlp0 is (#.conj, #), Ovlp_inv0 = (#, #.conj), Ovlp_inv1 = (#, #.conj)
    # S_inv is (#.conj, #)
    def func(t, y):
        y0 = y.reshape(shape)
        HC = hop(y0)
        if not islast:
            proj = projector(y0, left, Ovlp_inv1, Ovlp0)
            if y0.ndim == 3:
                if left:
                    HC = tensordot(proj, HC, axes=([2, 3], [0, 1]))
                else:
                    HC = tensordot(HC, proj, axes=([1, 2], [2, 3]))
            elif y0.ndim == 4:
                if left:
                    HC = tensordot(proj, HC, axes=([3, 4, 5], [0, 1, 2]))
                else:
                    HC = tensordot(HC, proj, axes=([1, 2, 3], [3, 4, 5]))
        
        if left:
            if Ovlp_inv0 is not None:
                HC = tensordot(Ovlp_inv0, HC, axes=(-1, 0))
            return tensordot(HC, S_inv, axes=(-1, 0)).ravel() / coef
        else:
            if Ovlp_inv0 is not None:
                HC = tensordot(HC, Ovlp_inv0, axes=(-1, -1))
            return tensordot(S_inv, HC, axes=(0, 0)).ravel() / coef
        
    return func


def transferMat(mps, mpsconj, domain, imps, val):
    """
    calculate the transfer matrix from the left hand or the right hand
    """
    
    if mps[0].ndim == 3:
        if domain == "R":
            val = tensordot(mpsconj[imps], val, axes=(2, 0))
            val = tensordot(val, mps[imps], axes=([1, 2], [1, 2]))
        elif domain == "L":
            val = tensordot(mpsconj[imps], val, axes=(0, 0))
            val = tensordot(val, mps[imps], axes=([0, 2], [1, 0]))
    
    elif mps[0].ndim == 4:
        if domain == "R":
            val = tensordot(mpsconj[imps], val, axes=(3, 0))
            val = tensordot(val, mps[imps], axes=([1, 2, 3], [1, 2, 3]))
        elif domain == "L":
            val = tensordot(mpsconj[imps], val, axes=(0, 0))
            val = tensordot(val, mps[imps], axes=([0, 3, 1], [1, 0, 2]))
    else:
        raise ValueError(f"the dim of local mps is not correct: {mps[0].ndim}")

    return val


def _mu_regularize(s, epsilon=1e-10):
    """
    regularization of the singular value of the reduced density matrix
    """
    epsilon = np.sqrt(epsilon)
    return s + epsilon * np.exp(- s / epsilon)


class BraKetPair:
    def __init__(self, bra_mps, ket_mps, mpo=None):
        # do copy so that clear_memory won't clear previous braket
        self.bra_mps = bra_mps.copy()
        self.ket_mps = ket_mps.copy()
        self.mpo = mpo
        # for adaptive evolution. This is not an ideal solution but
        # I can't find anyone better. Bra and Ket have the same step size during
        # the evolution. Is this necessary?
        self.evolve_config = ket_mps.evolve_config
        self.ft = self.calc_ft()

    def calc_ft(self):
        if self.mpo is None:
            dot = self.bra_mps.conj().dot(self.ket_mps)
        else:
            dot = self.bra_mps.conj().dot(self.mpo @ self.ket_mps)
        return (
            dot * np.conjugate(self.bra_mps.coeff)
            * self.ket_mps.coeff
        )

    def __str__(self):
        if np.iscomplexobj(self.ft):
            # if negative, sign is included in the imag part
            sign = "+" if 0 <= self.ft.imag else ""
            ft_str = "%g%s%gj" % (self.ft.real, sign, self.ft.imag)
        else:
            ft_str = "%g" % self.ft
        return "bra: %s, ket: %s, ft: %s" % (self.bra_mps, self.ket_mps, ft_str)

    # todo: not used?
    def __iter__(self):
        return iter((self.bra_mps, self.ket_mps))


def min_abs(t1, t2):
    # t1, t2 could be int, float, complex
    # return the number with smaller norm

    if xp.iscomplex(t1) != xp.iscomplex(t2):
        raise TypeError(f"{xp.iscomplex(t1)} != {xp.iscomplex(t2)}")
    if xp.absolute(t1) < xp.absolute(t2):
        return t1
    else:
        return t2<|MERGE_RESOLUTION|>--- conflicted
+++ resolved
@@ -47,12 +47,7 @@
         
         if not self.evolve_config.adaptive:
             return fun(self, mpo, evolve_dt)
-<<<<<<< HEAD
-        
-        config = self.evolve_config
-=======
         config: EvolveConfig = self.evolve_config
->>>>>>> 20f71022
         config.check_valid_dt(evolve_dt)
         
         while True:
@@ -182,13 +177,6 @@
 
     @classmethod
     def gs(cls, mol_list: MolList, max_entangled: bool):
-<<<<<<< HEAD
-        """
-        T = \\infty maximum entangled GS state
-        electronic site: pbond 0 element 1.0
-                         pbond 1 element 0.0
-        phonon site: diagonal element sqrt(pbond) for normalization
-=======
         r"""
         Obtain ground state at :math:`T = 0` or :math:`T = \infty` (maximum entangled).
         Electronic DOFs are always at ground state. and vibrational DOFs depend on ``max_entangled``.
@@ -198,7 +186,6 @@
             mol_list (:class:`~renormalizer.model.MolList`): system information.
             max_entanggled (bool): temperature of the vibrational DOFs. If set to ``True``,
                 :math:`T = \infty` and if set to ``False``, :math:`T = 0`.
->>>>>>> 20f71022
         """
         mps = cls()
         mps.mol_list = mol_list
