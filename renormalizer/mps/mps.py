--- conflicted
+++ resolved
@@ -367,13 +367,8 @@
 
     def _expectation_conj(self):
         return self.conj()
-<<<<<<< HEAD
-    
-    def expectation(self, mpo, self_conj=None) -> float:
-=======
 
     def expectation(self, mpo, self_conj=None) -> Union[float, complex]:
->>>>>>> 10a3403a
         if self_conj is None:
             self_conj = self._expectation_conj()
             ret_float = True
