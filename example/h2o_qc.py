import logging
import time

import numpy as np

from renormalizer import Model, Mps, Mpo, optimize_mps
from renormalizer.model import h_qc
from renormalizer.utils import log

'''
water sto-3g (10e,7o)
O     0.0000000    0.0000000   -0.0644484,
H     0.7499151    0.0000000    0.5114913,
H    -0.7499151    0.0000000    0.5114913,
'''

<<<<<<< HEAD
start = time.time()
dump_dir = "./"
job_name = "qc"  #########
log.set_stream_level(logging.DEBUG)
log.register_file_output(dump_dir+job_name+".log", mode="w")
logger = logging.getLogger(__name__)

spatial_norbs = 7
spin_norbs = spatial_norbs * 2
h1e, h2e, nuc = h_qc.read_fcidump("h2o_fcidump.txt", spatial_norbs) 

# Potential for H2O has high symmetry and constructed MPO is smaller
# than MPO in normal case. Use random potential to compare with normal MPO.
RANDOM_INTEGRAL = False
if RANDOM_INTEGRAL:
    h1e = np.random.uniform(-1,1,size=(spin_norbs,spin_norbs))
    h2e = np.random.uniform(-1,1,size=(spin_norbs,spin_norbs,spin_norbs,spin_norbs))
    h1e = 0.5*(h1e+h1e.T)
    h2e = 0.5*(h2e+h2e.transpose((2,3,0,1)))

basis, ham_terms = h_qc.qc_model(h1e, h2e)

model = Model(basis, ham_terms)
mpo = Mpo(model)
logger.info(f"mpo_bond_dims:{mpo.bond_dims}")

nelec = 10
energy_list = {}
M = 50
procedure = [[M, 0.4], [M, 0.2], [M, 0.1], [M, 0], [M, 0], [M,0], [M,0]]
mps = Mps.random(model, nelec, M, percent=1.0)

mps.optimize_config.procedure = procedure
mps.optimize_config.method = "2site"
energies, mps = optimize_mps(mps.copy(), mpo)
gs_e = min(energies)+nuc
logger.info(f"lowest energy: {gs_e}")
# fci result
assert np.allclose(gs_e, -75.008697516450)

end = time.time()
logger.info(f"time cost {end - start}")
=======

if __name__ == "__main__":

    start = time.time()
    dump_dir = "./"
    job_name = "qc"  #########
    log.set_stream_level(logging.DEBUG)
    log.register_file_output(dump_dir+job_name+".log", mode="w")
    logger = logging.getLogger(__name__)

    spatial_norbs = 7
    spin_norbs = spatial_norbs * 2
    h1e, h2e, nuc = h_qc.read_fcidump("h2o_fcidump.txt", spatial_norbs) 

    # Potential for H2O has high symmetry and constructed MPO is smaller
    # than MPO in normal case. Use random potential to compare with normal MPO.
    RANDOM_INTEGRAL = False
    if RANDOM_INTEGRAL:
        h1e = np.random.uniform(-1,1,size=(spin_norbs,spin_norbs))
        h2e = np.random.uniform(-1,1,size=(spin_norbs,spin_norbs,spin_norbs,spin_norbs))
        h1e = 0.5*(h1e+h1e.T)
        h2e = 0.5*(h2e+h2e.transpose((2,3,0,1)))

    basis, ham_terms = h_qc.qc_model(h1e, h2e)

    model = Model(basis, ham_terms)
    mpo = Mpo(model)
    logger.info(f"mpo_bond_dims:{mpo.bond_dims}")

    nelec = 10
    energy_list = {}
    M = 50
    procedure = [[M, 0.4], [M, 0.2], [M, 0.1], [M, 0], [M, 0], [M,0], [M,0]]
    mps = Mps.random(model, nelec, M, percent=1.0)

    mps.optimize_config.procedure = procedure
    mps.optimize_config.method = "2site"
    energies, mps = gs.optimize_mps(mps.copy(), mpo)
    gs_e = min(energies)+nuc
    logger.info(f"lowest energy: {gs_e}")
    # fci result
    assert np.allclose(gs_e, -75.008697516450)

    end = time.time()
    logger.info(f"time cost {end - start}")
>>>>>>> a6101192
<|MERGE_RESOLUTION|>--- conflicted
+++ resolved
@@ -14,50 +14,6 @@
 H    -0.7499151    0.0000000    0.5114913,
 '''
 
-<<<<<<< HEAD
-start = time.time()
-dump_dir = "./"
-job_name = "qc"  #########
-log.set_stream_level(logging.DEBUG)
-log.register_file_output(dump_dir+job_name+".log", mode="w")
-logger = logging.getLogger(__name__)
-
-spatial_norbs = 7
-spin_norbs = spatial_norbs * 2
-h1e, h2e, nuc = h_qc.read_fcidump("h2o_fcidump.txt", spatial_norbs) 
-
-# Potential for H2O has high symmetry and constructed MPO is smaller
-# than MPO in normal case. Use random potential to compare with normal MPO.
-RANDOM_INTEGRAL = False
-if RANDOM_INTEGRAL:
-    h1e = np.random.uniform(-1,1,size=(spin_norbs,spin_norbs))
-    h2e = np.random.uniform(-1,1,size=(spin_norbs,spin_norbs,spin_norbs,spin_norbs))
-    h1e = 0.5*(h1e+h1e.T)
-    h2e = 0.5*(h2e+h2e.transpose((2,3,0,1)))
-
-basis, ham_terms = h_qc.qc_model(h1e, h2e)
-
-model = Model(basis, ham_terms)
-mpo = Mpo(model)
-logger.info(f"mpo_bond_dims:{mpo.bond_dims}")
-
-nelec = 10
-energy_list = {}
-M = 50
-procedure = [[M, 0.4], [M, 0.2], [M, 0.1], [M, 0], [M, 0], [M,0], [M,0]]
-mps = Mps.random(model, nelec, M, percent=1.0)
-
-mps.optimize_config.procedure = procedure
-mps.optimize_config.method = "2site"
-energies, mps = optimize_mps(mps.copy(), mpo)
-gs_e = min(energies)+nuc
-logger.info(f"lowest energy: {gs_e}")
-# fci result
-assert np.allclose(gs_e, -75.008697516450)
-
-end = time.time()
-logger.info(f"time cost {end - start}")
-=======
 
 if __name__ == "__main__":
 
@@ -102,5 +58,4 @@
     assert np.allclose(gs_e, -75.008697516450)
 
     end = time.time()
-    logger.info(f"time cost {end - start}")
->>>>>>> a6101192
+    logger.info(f"time cost {end - start}")